--- conflicted
+++ resolved
@@ -10,17 +10,11 @@
 
 // ClusterConfig holds cluster-level configuration
 type ClusterConfig struct {
-<<<<<<< HEAD
-	Shards             int        `yaml:"shards"`
-	Provider           string     `yaml:"provider"`
-	Etcd               EtcdConfig `yaml:"etcd"`
-	ImbalanceThreshold float64    `yaml:"imbalance_threshold,omitempty"`
-=======
 	Shards                        int           `yaml:"shards"`
 	Provider                      string        `yaml:"provider"`
 	Etcd                          EtcdConfig    `yaml:"etcd"`
+	ImbalanceThreshold            float64    `yaml:"imbalance_threshold,omitempty"`
 	ClusterStateStabilityDuration time.Duration `yaml:"cluster_state_stability_duration,omitempty"`
->>>>>>> 3a8c4747
 }
 
 // EtcdConfig holds etcd-specific configuration

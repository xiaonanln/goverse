package goverseapi

import (
	"context"

	"github.com/xiaonanln/goverse/client"
	"github.com/xiaonanln/goverse/cluster"
	"github.com/xiaonanln/goverse/cluster/sharding"
	"github.com/xiaonanln/goverse/node"
	"github.com/xiaonanln/goverse/node/serverconfig"
	"github.com/xiaonanln/goverse/object"
	"github.com/xiaonanln/goverse/server"
	"github.com/xiaonanln/goverse/util/callcontext"
	"github.com/xiaonanln/goverse/util/uniqueid"
	"google.golang.org/protobuf/proto"
)

// Type aliases for core components
type ServerConfig = server.ServerConfig
type Server = server.Server
type Node = node.Node
type Object = object.Object
type BaseObject = object.BaseObject
type BaseClient = client.BaseClient
type Cluster = cluster.Cluster

// NewServer creates a Server using command-line flags.
// This is the recommended way to create a server in applications.
// This is a convenience wrapper around serverconfig.Get() and NewServerWithConfig().
//
// Supports both CLI flags and config file modes:
//
// CLI mode:
//
//	go run . --listen :47000 --advertise localhost:47000 --etcd localhost:2379
//
// Config file mode:
//
//	go run . --config config.yaml --node-id node1
//
// Available flags:
//   - --listen: Node listen address (default: :48000)
//   - --advertise: Node advertise address (default: localhost:48000)
//   - --http-listen: HTTP listen address for metrics
//   - --etcd: Etcd address (default: localhost:2379)
//   - --etcd-prefix: Etcd key prefix (default: /goverse)
//   - --config: Path to YAML config file
//   - --node-id: Node ID (required with --config)
//
// Panics on configuration errors or server creation failures.
func NewServer() *Server {
	config := serverconfig.Get()
	server, err := NewServerWithConfig(config)
	if err != nil {
		panic(err)
	}
	return server
}

// NewServerWithConfig creates a Server with the given configuration.
func NewServerWithConfig(config *ServerConfig) (*Server, error) {
	return server.NewServer(config)
}

func RegisterObjectType(obj Object) {
	cluster.This().GetThisNode().RegisterObjectType(obj)
}

func CreateObject(ctx context.Context, objType, objID string) (string, error) {
	return cluster.This().CreateObject(ctx, objType, objID)
}

func DeleteObject(ctx context.Context, objID string) error {
	return cluster.This().DeleteObject(ctx, objID)
}

func CallObject(ctx context.Context, objType, id string, method string, request proto.Message) (proto.Message, error) {
	return cluster.This().CallObject(ctx, objType, id, method, request)
}

// PushMessageToClient sends a message to a client via the gate connection
// This allows distributed objects to push notifications/messages to connected clients
// The client ID has the format: gateAddress/uniqueId (e.g., "localhost:7001/abc123")
func PushMessageToClient(ctx context.Context, clientID string, message proto.Message) error {
	return cluster.This().PushMessageToClient(ctx, clientID, message)
}

// ClusterReady returns a channel that will be closed when the cluster is ready.
// The cluster is considered ready when:
// - Nodes are connected
// - Shard mapping has been successfully generated and loaded
//
// Usage:
//
//	<-goverseapi.ClusterReady()  // blocks until cluster is ready
//
//	// or with select:
//	select {
//	case <-goverseapi.ClusterReady():
//	    // cluster is ready
//	case <-ctx.Done():
//	    // timeout or cancel
//	}
func ClusterReady() <-chan bool {
	return cluster.This().ClusterReady()
}

// CallerClientID retrieves the client ID from the call context.
// Returns empty string if the call did not originate from a client via the gate.
//
// The client ID format is: "gateAddress/uniqueId" (e.g., "localhost:7001/abc123")
//
// Usage in object methods:
//
//	func (obj *MyObject) MyMethod(ctx context.Context, req *MyRequest) (*MyResponse, error) {
//	    clientID := goverseapi.CallerClientID(ctx)
//	    if clientID != "" {
//	        // Call came from a client via gate
//	    } else {
//	        // Call came from another object or local cluster
//	    }
//	    // ...
//	}
func CallerClientID(ctx context.Context) string {
	return callcontext.ClientID(ctx)
}

// GetClientID is deprecated. Use CallerClientID instead.
func GetClientID(ctx context.Context) string {
	return CallerClientID(ctx)
}

// CallerIsClient checks if the call context contains a client ID.
// Returns true if the call originated from a client via the gate.
//
// Usage:
//
//	if goverseapi.CallerIsClient(ctx) {
//	    // Handle client call
//	} else {
//	    // Handle internal call
//	}
func CallerIsClient(ctx context.Context) bool {
	return callcontext.FromClient(ctx)
}

// HasClientID is deprecated. Use CallerIsClient instead.
func HasClientID(ctx context.Context) bool {
	return CallerIsClient(ctx)
}

// CreateObjectID creates a normal object ID using a unique identifier.
// The object will be distributed to a node based on hash-based sharding.
//
// Example:
//
//	objID := goverseapi.CreateObjectID()
//	goverseapi.CreateObject(ctx, "MyObject", objID)
func CreateObjectID() string {
	return uniqueid.CreateObjectID()
}

// CreateObjectIDOnShard creates an object ID that will be placed on a specific shard.
// The shard ID must be in the valid range [0, numShards).
// By default, Goverse uses 8192 shards (sharding.NumShards).
//
// Example:
//
//	objID := goverseapi.CreateObjectIDOnShard(5)
//	goverseapi.CreateObject(ctx, "MyObject", objID)
func CreateObjectIDOnShard(shardID int) string {
	return uniqueid.CreateObjectIDOnShard(shardID, sharding.NumShards)
}

// CreateObjectIDOnNode creates an object ID that will be placed on a specific node.
// The node address should be in the format "host:port".
//
// Example:
//
//	objID := goverseapi.CreateObjectIDOnNode("localhost:7001")
//	goverseapi.CreateObject(ctx, "MyObject", objID)
func CreateObjectIDOnNode(nodeAddress string) string {
	return uniqueid.CreateObjectIDOnNode(nodeAddress)
}

<<<<<<< HEAD
// NodeInfo represents information about a node
type NodeInfo = cluster.NodeInfo

// GateInfo represents information about a gate
type GateInfo = cluster.GateInfo

// GetNodesInfo returns a map of node addresses to their information.
// Keys are node addresses, values contain whether configured and whether found in cluster state.
//
// When using a config file, configured nodes will have Configured=true.
// When using CLI flags only, all nodes will have Configured=false.
//
// All nodes currently active in the cluster (registered in etcd) will have IsAlive=true.
// The leader node will have IsLeader=true.
//
// Example:
//
//	nodesInfo := goverseapi.GetNodesInfo()
//	for addr, info := range nodesInfo {
//	    fmt.Printf("Node %s: Configured=%v, IsAlive=%v, IsLeader=%v\n",
//	        addr, info.Configured, info.IsAlive, info.IsLeader)
//	}
func GetNodesInfo() map[string]NodeInfo {
	return cluster.This().GetNodesInfo()
}

// GetGatesInfo returns a map of gate addresses to their information.
// Keys are gate addresses, values contain whether configured and whether found in cluster state.
//
// When using a config file, configured gates will have Configured=true.
// When using CLI flags only, all gates will have Configured=false.
//
// All gates currently active in the cluster (registered in etcd) will have IsAlive=true.
//
// Example:
//
//	gatesInfo := goverseapi.GetGatesInfo()
//	for addr, info := range gatesInfo {
//	    fmt.Printf("Gate %s: Configured=%v, IsAlive=%v\n",
//	        addr, info.Configured, info.IsAlive)
//	}
func GetGatesInfo() map[string]GateInfo {
	return cluster.This().GetGatesInfo()
=======
// GetAutoLoadObjectIDsByType returns all object IDs for auto-load objects of the specified type.
// This is useful when you need to interact with auto-load objects from your application code.
//
// For global objects, it returns a single ID.
// For per-shard objects, it returns IDs in the format: shard#<N>/<baseName>
// For per-node objects, it returns IDs in the format: <nodeAddr>/<baseName>
//
// Example:
//
//	// Get all IDs for "GameLobby" auto-load objects
//	lobbyIDs := goverseapi.GetAutoLoadObjectIDsByType("GameLobby")
//	for _, id := range lobbyIDs {
//	    resp, _ := goverseapi.CallObject(ctx, "GameLobby", id, "GetStatus", nil)
//	}
func GetAutoLoadObjectIDsByType(objType string) []string {
	return cluster.This().GetAutoLoadObjectIDsByType(objType)
}

// GetAutoLoadObjectIDs returns a map of object type to list of object IDs for all auto-load objects.
// This provides a convenient way to discover all auto-load objects configured in the cluster.
//
// Example:
//
//	// Get all auto-load object IDs grouped by type
//	allAutoLoadIDs := goverseapi.GetAutoLoadObjectIDs()
//	for objType, ids := range allAutoLoadIDs {
//	    fmt.Printf("Type: %s has %d objects\n", objType, len(ids))
//	    for _, id := range ids {
//	        // Process each object
//	    }
//	}
func GetAutoLoadObjectIDs() map[string][]string {
	return cluster.This().GetAutoLoadObjectIDs()
>>>>>>> fc6f78a9
}<|MERGE_RESOLUTION|>--- conflicted
+++ resolved
@@ -183,7 +183,6 @@
 	return uniqueid.CreateObjectIDOnNode(nodeAddress)
 }
 
-<<<<<<< HEAD
 // NodeInfo represents information about a node
 type NodeInfo = cluster.NodeInfo
 
@@ -227,7 +226,6 @@
 //	}
 func GetGatesInfo() map[string]GateInfo {
 	return cluster.This().GetGatesInfo()
-=======
 // GetAutoLoadObjectIDsByType returns all object IDs for auto-load objects of the specified type.
 // This is useful when you need to interact with auto-load objects from your application code.
 //
@@ -261,5 +259,4 @@
 //	}
 func GetAutoLoadObjectIDs() map[string][]string {
 	return cluster.This().GetAutoLoadObjectIDs()
->>>>>>> fc6f78a9
 }